--- conflicted
+++ resolved
@@ -381,11 +381,7 @@
         "src/ray/util/logging.h",
         "@bazel_tools//tools/jdk:jni_header",
     ] + select({
-<<<<<<< HEAD
-        "@bazel_tools//src/conditions:windows": ["@bazel_tools//tools/jdk:jni_md_header-windows"]        ,
-=======
         "@bazel_tools//src/conditions:windows": ["@bazel_tools//tools/jdk:jni_md_header-windows"],
->>>>>>> e96e06e0
         "@bazel_tools//src/conditions:darwin": ["@bazel_tools//tools/jdk:jni_md_header-darwin"],
         "//conditions:default": ["@bazel_tools//tools/jdk:jni_md_header-linux"],
     }),
@@ -393,11 +389,7 @@
         "src",
         "external/bazel_tools/tools/jdk/include",
     ] + select({
-<<<<<<< HEAD
-        "@bazel_tools//src/conditions:windows": ["external/bazel_tools/tools/jdk/include/windows"        ],
-=======
         "@bazel_tools//src/conditions:windows": ["external/bazel_tools/tools/jdk/include/windows"],
->>>>>>> e96e06e0
         "@bazel_tools//src/conditions:darwin": ["external/bazel_tools/tools/jdk/include/darwin"],
         "//conditions:default": ["external/bazel_tools/tools/jdk/include/linux"],
     }),
